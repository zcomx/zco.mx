/*
    @screen-xs       480px
    @screen-sm       768px
    @screen-md       992px
    @screen-lg       1200px
*/

@charset "UTF-8";

body {
    font-family: 'robotoregular', sans-serif;
}

h1, h2, h3, h4, h5 {
    font-family: 'roboto_slabregular', serif;
}

/* custom \\\ */
.table {display: table}
.table-row {display: table-row}
.table-cell {display: table-cell}

.form-control::-webkit-input-placeholder {
    color: #999999;
    opacity: 0.7;
}
.form-control:-moz-placeholder {
    color: #999999;
    opacity: 0.7;
}
.form-control::-moz-placeholder {
    color: #999999;
    opacity: 0.7;
}
.form-control:-ms-input-placeholder {
    color: #999999;
    opacity: 0.7;
}

.modal-header {
    background-color: #F05000 !important;
}

.bootstrap-dialog-title {
    font-weight: bold;
}

input::-webkit-input-placeholder {
    color: #999999;
    opacity: 0.7;
}
input:-moz-placeholder {
    color: #999999;
    opacity: 0.7;
}
input::-moz-placeholder {
    color: #999999;
    opacity: 0.7;
}
input:-ms-input-placeholder {
    color: #999999;
    opacity: 0.7;
}

input:focus::-webkit-input-placeholder{
    color: transparent !important;
}
input:focus:-moz-placeholder{
    color: transparent!important;
}
input:focus::-moz-placeholder{
    color: transparent!important;
}
input:focus::-ms-input-placeholder{
    color: transparent!important;
}

a {
    color: #F05000;
    text-decoration: none;
}

a:hover, a:focus {
    color: #F05000;
}

hr {
    border-color: #DDDDDD;
    border-style: dotted;
}

div.centered {
    text-align: center;
}

div.centered table {
    margin: 0 auto;
    text-align: left;
}

.align_center {
    text-align: center;
}

.btn {
    border-radius: 3px;
}

.bubble:before {
    border-color: #DDDDDD rgba(221, 221, 221, 0);
    border-style: solid;
    border-width: 40px 20px 0;
    content: "";
    display: block;
    left: 200px;
    position: absolute;
    top: 90px;
    width: 0;
    z-index: -1;
}

.bubble:after {
    border-color: #FFFFFF rgba(255, 255, 255, 0);
    border-style: solid;
    border-width: 22px 10px 0;
    bottom: -22px;
    content: "";
    display: block;
    left: 210px;
    position: absolute;
    width: 0;
    z-index: 1;
}

.bubble {
    background: #FFFFFF;
    border: 10px solid #DDDDDD;
    -webkit-border-radius: 20px;
    -moz-border-radius: 20px;
    -o-border-radius: 20px;
    -ms-border-radius: 20px;
    -khtml-border-radius: 20px;
    border-radius: 20px;
    height: 110px;
    padding: 16px;
    position: relative;
    width: 272px;
}

.error_extra {
    background: #ffeeee;
    border: 1px solid #FF0000;
    color: #888888;
    font-size: 9pt;
    padding: 5px;
}

.form-control {
    box-shadow: none;
}

.form-control:focus {
    border-color: #CCCCCC;
    box-shadow: none;
}

.placeholder_170x170 {
    border: 0.8em double #EEEEEE;
    height: 170px;
    width: 150px;
}

.portrait_placeholder {
    border: 1.4em double #EEEEEE;
}

.progress-striped .progress-bar, .progress-bar-striped {
    background-image: none;     // Disable stripe
}

#header {
    margin-top: 0;
}

.main {
    padding: 1em;
    min-width: 24em;
}

#top_section,
#front_page #top_section {
    padding-bottom: 2em;
}
@media screen and (max-width: 767px){
    #top_section {
        padding-bottom: inherit;
    }
}

.breadcrumb_container {
    background-color: #F05000;
    color: #FFFFFF;
    font-size: 12px;
    padding: 0 6px;
}

.breadcrumb_container .breadcrumb {
    background-color: #F05000;
    color: #ffffff;
    margin-bottom: 0;
    margin-left: 0.2em;
    padding: 0.4em 0 0.4em 0.4em;
}

.breadcrumb_container .breadcrumb a {
    color: #FFFFFF;
}

.breadcrumb_container .breadcrumb > .active a {
    border-bottom: 1px dotted #FFFFFF;
    color: #FFFFFF;
    font-weight: normal;
    text-decoration: none;
}

.breadcrumb_container .breadcrumb li.active {
    color: #FFFFFF;
    font-weight: normal;
//    font-weight: bold;
}

#search {
//    padding-bottom: 3em;
}

#search input {
    background-color: #FFFFFF;
    color: #666666;
    font-size: 9.5pt;
    height: 2.1em;
    border: 1px solid #F05000;
    box-shadow: none;
    padding: 0 14px;
    margin-right: 0;
    width: 100%;
}

.custom_link {
    padding-right: 0.6em;
}

#web2py_user_form {
    margin-top: 5%;
}

#web2py_user_form .user_form_header {
    font-size: 18pt;
    text-align: center;
    margin-bottom: 1.2em;
}

.web2py_paginator .current a:hover{
    text-decoration: none;
}

#login_page div.error {
    background: #FF4444;
    border: none;
    border-radius: 0px;
}

#profile_page .books_list_title h4 {
    margin-bottom: 0;
    margin-top: 2em;
    line-height: 1;
}

#profile_page .book_list .table-condensed td:nth-last-child(-n+1) {
    text-align: right;
}

#profile_page .table > thead > tr > th,
#profile_page .table > tbody > tr > th,
#profile_page .table > tfoot > tr > th,
#profile_page .table > thead > tr > td,
#profile_page .table > tbody > tr > td,
#profile_page .table > tfoot > tr > td {
    border-top: 1px solid #EEEEEE;
    vertical-align: middle;
}

#profile_page .well {
    margin-bottom: 10px;
    margin-top: 10px;
}

.well:active .well.active {
    font-color: #FF0000;
}

#profile_page #web2py_user_form {
    margin: 1em;
}

#profile_page .change_password_container {
    border-left: 1px solid #DDDDDD;
    margin-bottom: 0.8em;
}

#profile_page .no_records_found {
    color: #999999;
}

#book_delete_section #message_panel,
#book_release_section #message_panel {
    margin-top: 1em;
}

#profile_page .vertical_spacer {
    min-height: 2em;
}

#profile_page .btn-xs {
    color: #666666;
}

.btn-sm {
    line-height: 1em;
    padding: 4px 6px;
}

#profile_page .faq_options_container {
    margin-bottom: 1em;
}

#profile_page .faq_options_container ul.nav-tabs {
    margin-left: 0;
}

.editable-radiolist label {
    display: block;
    font-weight: normal;
    margin-bottom: 0;
}

.editable-radiolist label > span {
    margin-left: 0.4em;
}

a.modal-link-btn, a.modal-link-btn:hover {
    border-bottom: 1px dashed #0088CC;
    text-decoration: none;
}

/* Roboto distorts Add files... button */
.fileinput-button input {
    font-family: sans-serif;
}

@media (max-width: 480px) {
    #web2py_user_form .web2py_user_form_container {
        margin-left: 0;
        width: 100%;
    }

}

#web2py_user_form .form-group {
    margin-bottom: 0;
}

#web2py_user_form input {
    border-radius: 3px;
}

#web2py_user_form input[type=password],
#web2py_user_form input[type=text] {
    height: 3em;
    margin-bottom: 0.3em;
    width: 100%;
}

#web2py_user_form input[type=submit] {
    background-color: #666666;
    border-color: #555555;
    font-weight: bold;
    margin-top: 1em;
}

#web2py_user_form input[type=submit]:hover,
#web2py_user_form input[type=submit]:focus,
#web2py_user_form input[type=submit]:active,
#web2py_user_form input[type=submit].active {
    background-color: #777777;
    border-color: #666666;
}

#web2py_user_form .labels_hidden {
    display: none;
}

#web2py_user_form #auth_user_remember {
    display: inline-block;
    opacity: 0.3;
}

#web2py_user_form label[for=auth_user_remember] {
    color: #AAAAAA;
    display: inline-block;
    font-size: 8pt;
    font-weight: normal;
    vertical-align: middle;
}

#web2py_user_form .forgot_password_container,
#web2py_user_form .register_container {
    color: #BBBBBB;
    margin: 1em;
    text-align: center;
}

#web2py_user_form .forgot_password_container a,
#web2py_user_form .register_container a {
    color: #AAAAAA;
}

#web2py_user_form .align_left {
    text-align: left;
}

#web2py_user_form .form-horizontal .checkbox {
    min-height: inherit;
}

#front_page #options_section {
    margin-top: 2em;
}

#options_container  {
    padding-left: 0;
    padding-right: 0;
}

/* navs start */
#front_page #options_container .nav,
#profile_page .faq_options_container .nav {
    margin-bottom: 0.5em;
    margin-left: 0;
}

#front_page #options_container .nav > li > a:hover,
#profile_page .faq_options_container .nav > li > a:hover,
#front_page #options_container .nav > li > a:focus,
#profile_page .faq_options_container .nav > li > a:focus {
  text-decoration: underline;
  background-color: inherit;
}

#front_page #options_container .nav-tabs,
#profile_page .faq_options_container .nav-tabs {
  border-bottom: 1px solid #333333;
}

#front_page #options_container .nav-tabs > li > a,
#profile_page .faq_options_container .nav-tabs > li > a {
  border: 1px solid transparent;
}

#front_page #options_container .nav-tabs > li > a:hover,
#profile_page .faq_options_container .nav-tabs > li > a:hover {
  border-bottom: 1px solid #333333;
}

#front_page #options_container .nav-tabs > li.active > a,
#profile_page .faq_options_container .nav-tabs > li.active > a,
#front_page #options_container .nav-tabs > li.active > a:hover,
#profile_page .faq_options_container .nav-tabs > li.active > a:hover,
#front_page #options_container .nav-tabs > li.active > a:focus,
#profile_page .faq_options_container .nav-tabs > li.active > a:focus {
  color: #333;
  background-color: #fff;
  border: 1px solid #333;
  border-bottom-color: transparent;
  text-decoration: none;
}
/* navs end */

#front_page .list_tile_options {
    float: right;
    padding-top: 0.5em;
}

#creator_page .list_tile_options {
    bottom: 0;
    right: 0;
    position: absolute;
}

.list_tile_options .btn-lg, .list_tile_options .btn-group-lg > .btn {
    padding-bottom: 0;
    padding-top: 0;
    padding-left: 0.4em;
    padding-right: 0.4em;
}

.list_tile_options .btn-default {
    background-color: inherit;
    border-top: none;
    border-bottom: none;
}

.list_tile_options .btn-group > .btn:first-child {
    border-left: none;
    border-right: 2px solid #DDDDDD;
}

.list_tile_options .btn-group > .btn:last-child {
    border-right: none;
    border-left: 2px solid #DDDDDD;
}

.list_tile_options .btn:active, .list_tile_options .btn.active {
    box-shadow: none;
    color: #666666;
}

.list_tile_options .btn.disabled {
    opacity: 0.2;
}

.grid_header {
    border-bottom: 1px solid #FFF;
}

.grid_section_header {
    margin-bottom: -0.4em;
    padding-top: 2em;
}

.grid_section_header h4 {
    font-size: 22px;
    margin: 0px;
}
.grid_section .item_container {
    border: 1px dotted #DDDDDD;
    margin: 0.4em 0;
}

.grid_section .item_container .image_container {
    text-align: left;
    margin-left: 0;
    height: 100%;
}

.grid_section .item_container .image_container img:hover {
    outline: 0.1em solid;
}

.grid_section .item_container .number {
    padding-top: 0.4em;
}


.grid_section .item_details {
    height: 100%;
}

.grid_section .item_details_padding {
    padding: 0.8em 0 0 0.8em;
}

@media screen and (max-width: 767px){
    .grid_section .item_details_padding {
        padding: 0.8em 0 0.8em 0.8em;
    }
}

@media screen and (min-width: 481px) and (max-width: 767px) {
    #search input {
        width: 22.5em;
    }
}

@media screen and (max-width: 480px){
    #search input {
        margin-top: 0.4em;
        width: 100%;
    }
}

@media screen and (max-width: 767px){
    #search input {
        margin-top: 0.2em;
    }
}

.grid_section .item_details .name_padding {
    padding-bottom: 0.4em;
    z-index: 1;
}

.grid_section .item_details .name {
    overflow: hidden;
    text-overflow: ellipsis;
    white-space: nowrap;
}

.grid_section .item_details .name a {
    white-space: nowrap;
}

.grid_section .item_details .creator {
    font-size: 12px;
    overflow: hidden;
    text-overflow: ellipsis;
    white-space: nowrap;
}

.grid_section .item_details .creator a {
    white-space: nowrap;
}

.grid_section .item_details .unused_row{
    min-height: 0.6em;
}

.grid_sort_marker {
    bottom: 0.2em;
    font-size: 0.8em;
    padding-left: 0.6em;
    position: relative;
}


#book_page #buttons_container {
    padding-bottom: 1em;
}

#book_page #buttons_container .read,
.grid_section .buttons_orderby_container .read{
    letter-spacing: 0.1em;
    width: 100%;
}

#book_page #buttons_container .download,
.grid_section .buttons_orderby_container .download {
    white-space: nowrap;
    padding-top: 0.2em;
    min-height: 1em;
    width: 100%;
}

#book_page #buttons_container .contribute,
.grid_section .buttons_orderby_container .contribute {
    white-space: nowrap;
    padding-top: 0.2em;
    min-height: 1em;
    width: 100%;
}

#book_page #buttons_container .btn,
.grid_section .buttons_orderby_container .btn {
    width: 100%;
}

#book_page #buttons_container,
.grid_section .buttons_orderby_container {
    padding-top: 1em;
}

#book_page #buttons_container .button_container,
.grid_section .buttons_orderby_container .button_container {
    min-width: 6em;
}

#book_page #buttons_container .button_container .btn-default,
.grid_section .buttons_orderby_container .btn-default {
    background-color: #EEEEEE;
    border-color: #ADADAD;
    padding: 6px 0px;
    font-size: 12px;
}

#book_page #buttons_container .button_container .btn-default:hover,
#book_page #buttons_container .button_container .btn-default:focus,
#book_page #buttons_container .button_container .btn-default:active,
#book_page #buttons_container .button_container .btn-default.active,
.grid_section .buttons_orderby_container .btn-default:hover,
.grid_section .buttons_orderby_container .btn-default:focus,
.grid_section .buttons_orderby_container .btn-default:active,
.grid_section .buttons_orderby_container .btn-default.active  {
    background-color: #FFFFFF;
    border-color: #CCCCCC;
}

#book_page #buttons_container .button_container .btn-sm,
.grid_section .buttons_orderby_container .btn-sm {
    border-radius: 3px;
}

@media screen and (max-width: 767px){
    #book_page #left_column {
        padding-top: 1em;
    }
}

.grid_section .orderby_field_container {
    line-height: 1em;
    min-height: 1em;
}

.grid_section .orderby_field_label {
    padding-top: 0.6em;
//    padding-right: 0.1em;
}

.grid_section .orderby_field_value {
    font-size: 18pt;
    padding-top: 0.4em;
    width: 100%;
}

.grid_section .orderby_field_value.orderby_newest,
.grid_section .orderby_field_value.orderby_newest_pages {
    font-size: 14pt;
}

<<<<<<< HEAD
.grid_section .orderby_field_value.orderby_contributions {
    color: #D04444;
=======
.grid_section .orderby_field_value.orderby_contributions,
.grid_section .orderby_field_value.orderby_creators {
    color: red;
>>>>>>> 7024493e
}

.grid_section .web2py_paginator {
    background-color: inherit;
    border-top: 1px solid;
    margin-top: 0.6em;
    margin-left: -15px;
    margin-right: -15px;
}

.grid_section .web2py_counter {
    display: none;
}

.grid_section .web2py_grid thead th, .web2py_grid tfoot td {
    background-color: #EEEEEE;
    font-weight: normal;
}

.grid_section .web2py_grid tr {
    height: 3em;
}

.grid_section .web2py_grid tr:hover {
    background-color: #EEEEEE;
}

.grid_section .web2py_grid.grid_view_list.grid_key_creators td:nth-child(2) {
    text-align: right;
}

@media screen and (max-width: 767px){
    .grid_section .item_container .image_container {
        margin-left: 0.8em !important;
        margin-top: 2em !important;
    }
}

@media screen and (min-width: 768px){
    #search input {
        float: right;
    }

    .grid_section .item_container {
        min-width: 30em;
    }

    .grid_section .item_container > .row {
        position: relative;
    }

    .grid_section .item_container .number {
        position: absolute;
        left: 0;
        z-index: 1;         /* above .image_container */
    }

    .grid_section .item_container .image_container {
        text-align: right;
        background-color: #EEEEEE;
    }

    .grid_section .item_container .image_container .placeholder_170x170 {
        float: right;
    }

    .grid_section .orderby_field_container {
        text-align: right;
        padding-top: 1.6em;
    }

    #profile_page .book_name_column {
        min-width: 20em;
    }
}

@media screen and (min-width: 481px) and (max-width: 992px){
    .modal-dialog {
        width: 90%;
        margin-left: 5%;
    }
}

@media screen and (min-width: 992px){

    #front_page #intro {
        margin-top: -3em;
    }

    .grid_section .odd {
        margin-left: 0 !important;
        margin-right: 0.57766% !important;
        width: 49.3762%;
        /* width: 48.9362%; */
    }

    .grid_section .even {
        margin-right: 0 !important;
        margin-left: 0.57766% !important;
        width: 49.3762%;
    }

    .grid_section .item_details .creator {
        text-align: right;
    }

    .grid_section .item_container > .row {
        height: 12.2em;
    }
}


#creator_page #name h1 {
    margin: 0;
}

#creator_page #bio {
    font-size: 9pt;
    line-height: 1.4em;
    margin: 0.2em 0 1em;
}

#creator_page #report_section {
    padding-top: 1em;
}

@media screen and (min-width: 768px){
    #creator_page #name_bio {
//        margin-top: -1em;
    }

    #creator_page .grid_section .web2py_grid td:first-child {
        min-width: 20em;
    }
}

#book_page #book_cover_img .portrait_placeholder {
    min-height: 30em;
}

#book_page #book_name {
    font-size: 16pt;
}

#book_page #book_description {
    font-size: 9pt;
    line-height: 1.2em;
}

#book_page #contribute_widget_container {
    min-height: 2.9em;
}

#book_page #book_id_section .contribute_widget {
    margin-left: 0;
}

.contribute_widget .input_group_container {
    display: inline-block;
}

.contribute_widget .input-group-addon {
    background-color: inherit;
    border-style: none;
    color: #666666;
    padding-left: 0;
    padding-right: 0.1em;
    padding-top: 0.2em;
}

.contribute_widget input {
    background-color: #FFFFFF;
    border-radius: 3px;
    border: 1px solid #666666;
    color: #333333;
    font-weight: bold;
    height: inherit;
    padding: 0;
    width: 4em;
}

.contribute_widget input.indented {
    padding: 0 0 0 0.9em;
}

.contribute_widget input::-webkit-input-placeholder {
    color: #888888;
}
.contribute_widget input:-moz-placeholder {
    color: #888888;
}
.contribute_widget input::-moz-placeholder {
    color: #888888;
}
.contribute_widget input:-ms-input-placeholder {
    color: #888888;
}

.contribute_widget div {
    vertical-align: middle;
}

.contribute_widget .contribute_link_container {
    display: inline-block;
    font-size: 12px;
}

.contribute_widget .contribute_error {
    display: inline-block;
    font-size: 10pt;
    margin-bottom: 0;
    padding: 0 0.8em 0 0.4em;
}

.contribute_widget .contribute_error.alert {
    margin-left: 1em;
}

.contribute_widget .contribute_error span {
    padding-right: 0.8em;
}

#book_page #creator {
    padding: 2em 0;
}

#book_page #creator_img_column {
    padding-right: 0;
}

#book_page #creator_links {
    padding-left: 0.8em;
}

#book_page #creator_mug_shot {
    text-align: right;
    float: right;
}

#book_page #right_column hr {
    margin-top: 0;
}

#creator_id_section .creator_img_container {
    display: inline-block;
    padding-right: 1em;
}

#creator_id_section .creator_links_container {
    display: inline-block;
    min-width: 26em;
    vertical-align: top;
}

#book_id_section .dl-horizontal dt,
#creator_id_section .dl-horizontal dt {
    clear: left;
    float: left;
    overflow: hidden;
    white-space: nowrap;

    font-weight: normal;
    padding-right: 0.6em;
    text-align: left;
}

#book_id_section .dl-horizontal dt {
    width: 6.3em;
}

#creator_id_section .dl-horizontal dt {
    width: 5em;
}

#creator_id_section {
    padding-bottom: 1em;
}

#book_id_section .dl-horizontal dd,
#creator_id_section .dl-horizontal dd {
    text-align: left;
}

#book_id_section .dl-horizontal dd {
    margin-left: 6.3em;
}

#creator_id_section .dl-horizontal dd {
    margin-left: 5em;
    max-width: 20em;
}

#book_id_section .custom_links,
#creator_id_section .custom_links {
    margin-bottom: 0;
}

#book_id_section .custom_links > li:first-child,
#creator_id_section .custom_links > li:first-child {
    padding-left: 0
}

#book_id_section .custom_links.breadcrumb,
#creator_id_section .custom_links.breadcrumb {
    background-color: inherit;
    margin-left: 0;
    padding: 0;
}

#top_section .breadcrumb > li + li:before {
    content: "\7C";     /* Ascii hex code for | */
    color: #FFFFFF;
    font-weight: normal;
    padding: 0 10px;
}

#book_id_section .custom_links.breadcrumb > li + li:before,
#creator_id_section .custom_links.breadcrumb > li + li:before {
    content: "\7C";     /* Ascii hex code for | */
}


@media screen and (min-width: 768px){
    #book_page #book_id_section {
        padding-top: 2em;
        position: relative;
    }

    #book_page #buttons_container {
        float: right;
        padding-right: 8%;
        padding-top: 8%;
        position: absolute;
        top: 0;
        right: 0;
    }

    #book_page #book_cover_img {
        padding-right: 1.2em;
    }
}

@media screen and (min-width: 1200px){

    #creator_id_section .creator_links_container {
        min-width: 35em;
    }

    #creator_id_section .dl-horizontal dd {
        max-width: 30em;
    }
}


#reader_page_header_margin,
#reader_page_footer_margin {
    margin: 1em;
}

#reader_page_header {
    background-color: #FFFFFF;
}

#reader_page_header #name_creator_section {
    border-bottom: 1px solid #DDDDDD;
    padding-bottom: 0.3em;
}

#reader_page_header #name_creator_inlay {
    padding: 0;
}

@media screen and (min-width: 768px){
    #reader_page_header #name_creator_inlay {
        margin-top: -1em;
    }
}

#reader_page_header #book_name {
    font-size: 16pt;
    //line-height: 2em;
}

#reader_page_header #book_name a {
    color: #333333
}

#reader_page_header #creator {
    //padding: 0.4em 0;
}

#reader_page_header #creator_name {
    font-size: 12px;
    line-height: 1em;
    margin-left: 0.1em;
}

#reader_section {
    text-align: center;
    padding: 1em 0;
}

#reader_section,
#reader_section #slider_page,
#reader_section #reader_container,
#reader_section .slide {
    width: 100%;
    height: 100%;
    margin: 0;
}

#reader_section img {
    width: auto;
    height: auto;
    max-width: 100%;
    max-height: 100%;
}

#reader_section #slider_page .slide {
    white-space: nowrap;
}

#reader_section #slider_page .vertical_align_helper {
    display: inline-block;
    height: 100%;
    vertical-align: middle;
}

#reader_section #slider_page img {
    vertical-align: middle;
}

.scroll_slide_options {
    float: right;
    padding-top: 0.6em;
    padding-left: 7em;
    margin-top: -1em;
    margin-right: 0.2em;
}

.scroll_slide_options .btn-lg, .btn-group-lg > .btn {
    padding-bottom: 0;
    padding-top: 0;
    padding-left: 0.4em;
    padding-right: 0.4em;
}

.scroll_slide_options .btn-default {
    background-color: inherit;
    border-top: none;
    border-bottom: none;
    padding: 0 0.6em;
    font-size: 12px;
}

.scroll_slide_options .btn-group > .btn:first-child {
    border-left: none;
    border-right: 2px solid #DDDDDD;
}

.scroll_slide_options .btn-group > .btn:last-child {
    border-right: none;
    border-left: 2px solid #DDDDDD;
    padding-right: 0;
}

.scroll_slide_options .btn:active, .scroll_slide_options .btn.active {
    box-shadow: none;
    color: #F05000;
}

.scroll_slide_options .btn.disabled {
    opacity: 0.2;
}

#reader_page_footer {
    background-color: #FFFFFF;
    font-size: 9pt;
    margin-top: 15px;
}

#reader_page_footer #contribute_download_pager {
    border-top: 1px solid #DDDDDD;
    padding-top: 0.6em;
}

#reader_page_footer #contribute_download_container {
    min-width: 20em;
}

#reader_page_footer .breadcrumb {
    background-color: inherit;
    line-height: 2em;
    margin: 0 0 20px;
    padding: 0;
    vertical-align: middle;
}

#reader_page_footer .breadcrumb li {
    vertical-align: middle;
}

#reader_page_footer .breadcrumb > li + li {
    margin-left: -0.4em;
}

#reader_page_footer .breadcrumb > li + li:before {
    content: "\7C"     /* Ascii hex code for | */
}

#reader_page_footer .page_nav_container {
    padding: 0.2em 0 1em 0;
    margin: 0;
}

#reader_page_footer #page_nav_list {
    min-width: 16em;
    padding: 0;
    margin: 0;
}

#reader_page_footer #page_nav_list li {
    display: inline;
    padding: 0 0.4em;
    white-space: nowrap;
}

#reader_page_footer #page_nav_list > li > a,
#reader_page_footer #page_nav_list > li > span {
    color: #666666;
    line-height: 2;
}

#reader_page_footer #page_nav_list > li > a:hover {
    color: #333333;
    text-decoration: none;
}

#reader_page_footer #page_nav_list input {
    border: 1px solid #666666;
    border-radius: 3px;
    color: #333333;
    height: inherit;
    margin-left: 2px;
    margin-right: 2px;
    padding: 0 0 0 2px;
    width: 2.5em;
}

@media screen and (min-width: 768px){
    #reader_page_footer .page_nav_container {
        padding: 0;
        margin: 0;
    }

    #reader_page_footer #page_nav_list {
        text-align: center;
    }
}

@media screen and (min-width: 992px){
    #reader_page_header {
        min-width: 60em;
    }
}

#slider_page .slide {
    display: none;
}

#reader_section {
    position: relative;
    z-index: 1;
}

#reader_section img {
    z-index: 2;
}

#reader_section_left,
#reader_section_right {
    background-color: inherit;
    height:100%;
    opacity: 0.0;
    position: absolute;
    top: 0;
    width: 50%;
    z-index: 3;
}

#reader_section_left {
    left: 0;
}

#reader_section_right {
    right: 0;
}

#reader_section #reader_container{
    position: relative;
}


#reader_section .nav-dots {
    bottom: 9px;
    display: block;
    height: 11px;
    padding: 8px 0 8px;
    text-align: center;
    width: 100%;
}

#reader_section .nav-dots .nav-dot {
    background-color: rgba(0, 0, 0, 0.5);
    border-radius: 100%;
    display: inline-block;
    height: 11px;
    margin: 0 4px;
    position: relative;
    top: -5px;
    width: 11px;
}

#reader_section .nav-dots .current {
    background-color: rgba(0, 0, 0, 0.7);
}

#reader_section .nav-dots .nav-dot:hover {
    background-color: rgba(0, 0, 0, 0.8);
    cursor: pointer;
}

#reader_section #show_comments {
    font-weight: bold;
}

#reader_page_footer .button_container .btn {
    float: right;
}

#profile_page {
    margin-left: -1em;
    margin-right: -1em;
}

#profile_page .books_list_title h4 {
    display: inline-block;
}

#profile_page .books_list_title a {
    float: right;
}

#profile_book_pages_page #book_name {
    font-size: 16pt;
}

#profile_book_pages_page #book_description {
    font-size: 9pt;
    line-height: 1.2em;
    margin: 1em 0;
}

#profile_book_pages_page .fileupload_container {
    padding-top: 2em;
}

#profile_book_pages_page .template-download span.glyphicon {
    color: black;
    opacity: 0.3;
}

#profile_book_pages_page .template-download span.glyphicon:focus,
#profile_book_pages_page .template-download span.glyphicon:hover {
    opacity: 0.6;
}

#profile_book_pages_page .template-download .reorder-arrow:focus,
#profile_book_pages_page .template-download .reorder-arrow:hover  {
    text-decoration: none;
}

#profile_book_pages_page .template-download .arrow-muted {
    pointer-events: none;
    cursor: default;
}

#profile_book_pages_page .template-download .arrow-muted span {
    opacity: 0.1;
}

#paypal_form {
    margin: 0;
}

.footer {
    border-top: none;
    padding-top: 0;
}

.footer-content div {
    display: inline-block;
}

.footer-content #footer_links .breadcrumb {
    background-color: inherit;
    font-size: 12px;
    margin: 0 0 20px;
    line-height: 2em;
}

.footer-content #footer_links .breadcrumb > li + li:before {
    content: "\7C"     /* Ascii hex code for | */
}

#add_link_container {
    margin-top: 0.2em;
}

// .row_container {
//     margin-top: 0.6em;
// }

#add_link_container .arrow_container,
.row_container .arrow_container {
    display: inline-block;
    min-width: 2.2em;
}

#mug_shot .row_container .arrow_container {
    display: none;
}

#editable_fields_container {
    margin-bottom: 0.4em;
}

.row_container .field_label {
//    font-weight: bold;
}

.row_container .field_container {
    display: inline-block;
    min-height: 1.8em;                  /* >= input height */
    vertical-align: top;
}

.row_container .edit_link_delete {
    display: inline-block;
}

.row_container .field_container.field_label {
    color: #666666;
    font-weight: normal;
}

.row_container .field_container input:not(.sp-input):not([type=radio]) {
    border: 1px solid #333333;
    border-radius: 0;
    min-width: 12em;
}

.row_container input.inplace_crud {
    border-radius: 0px;
    height: inherit;
    padding: 2px 2px;
    color: #333333;
}

.row_container input.link_name_input {
    width: 12em;
}

#add_link_container .error_wrapper div.error,
.field_container .error_wrapper div.error {
//    background: #FF9999;
    background: none;
    border-radius: 0;
    color: #DD0000;
//    font-weight: bold;
    padding: 3px;
    width: 100%;
}

#add_link_container > div {
    margin-left: 0.1em;
    margin-right: 1em;
}

#add_link_container .form-control {
    border-radius: 0px;
    height: inherit;
    padding: 2px 3px 2px 2px;
    color: #333333;
}

#add_link_container .arrow_container {
    margin-right: 0;
}

#add_link_container .link_name {
    border: 1px solid #333333;
    width: 12em;
    margin-right: 2px;
}
@media screen and (max-width: 767px){
    #add_link_container .link_name {
        min-width: 20em;
    }
    #add_link_container > div {
        padding-bottom: 0.2em;
    }
}

#add_link_container .link_url {
    border: 1px solid #333333;
//    margin-left: 0.15em;
    margin-right: 0;
    min-width: 28em;
}

@media screen and (max-width: 992px) {
    #add_link_container .link_url {
        min-width: 24em;
        max-width: 38em;
    }
}

.row_container .arrow-muted {
    pointer-events: none;
    cursor: default;
    opacity: 0.1;
}

.row_container .btn-xs {
    color: #666666;
    border: 1px solid #ffffff;
    padding: 0 0.4em;
}

#links_container .row_container .btn:hover,
#links_container .row_container .btn:focus {
    border: 1px solid #CCCCCC;
    color: #333333;
    height: 100%
}

.row_container .arrow_container .btn-xs {
    padding: 0;
}

#links_container .row_container {
    margin-top: 2.6em;
}
@media screen and (max-width: 767px){
    #links_container .row_container {
        margin-top: 1em;
    }
}

#bio_container,
#mug_shot{
    margin-top: 1.2em;
}

#mug_shot {
    padding: 1em;
    min-width: 23em;
    width: 100%;
}
@media screen and (max-width: 767px){
    #mug_shot {
        padding: inherit;
    }
}

#mug_shot input[type=submit] {
    margin-top: 1em;
}

#profile_page #creator_section {
    margin: 1em;
}

#profile_page #creator_section .img_preview_container {
    padding-bottom: 0.2em;
}

#profile_page #creator_section .editableform .form-control {
    width: 390px;
}
@media screen and (max-width: 992px){
    #profile_page #creator_section .editableform .form-control {
        width: 335px;
    }
}

/* icon sizes start */
.size-12 { font-size: 12px; }
.size-14 { font-size: 14px; }
.size-16 { font-size: 16px; }
.size-18 { font-size: 18px; }
.size-21 { font-size: 21px; }
.size-24 { font-size: 24px; }
.size-36 { font-size: 36px; }
.size-48 { font-size: 48px; }
.size-60 { font-size: 60px; }
.size-72 { font-size: 72px; }
/* icon sizes end */

.image_widget_container {
    margin: 0;
}

.image_widget_buttons {
    display: inline-block;
    margin-left: 1em;
}

.image_widget_img {
    display: inline-block;
    margin-padding: 0
}
.image_widget_buttons label {
    margin-left: 0.6em;
}

.image_submit {
    float: right;
    margin-top: -3em;
    margin-right: 8em;
}

#mug_shot .files .btn span {
    display: block;
}

#mug_shot .template-download .button_container .btn {
    min-width: 6em;
}

.placeholder_torso {
    height: 12em;
    max-width: 10em;
    overflow: hidden;
    padding: 0em;
    border: 8px solid #DDDDDD;
}

.placeholder_torso i {
    float: right;
    font-size: 11em;
    color: #DDDDDD;
    line-height: 1.1em;
    width: 112%;
}

@media (min-width: 768px) {
    #add_link_container > div {
        display: inline-block;
        vertical-align: top;
    }

    #links_container .row_container {
        margin-top: 0;
    }

//    .row_container {
//        margin-top: 0;
//    }

    .row_container .field_label {
        margin-right: 1em;
        min-height: 1.6em;
        text-align: right;
        width: 12em;
    }

    .row_container .field_container,
    .row_container .image_field_container,
    .row_container .field_label,
    .row_container .field_info,
    .row_container .row_message {
        display: inline-block;
        min-width: 12em;
    }

    .row_container .field_container,
    .row_container .field_label {
        max-width: 24em;
        vertical-align: top;
    }

    .row_container .field_container:not(.field_label) input:not(.sp-input):not([type=radio]) {
        min-width: 24em;
    }

    .row_container .image_field_container {
        vertical-align: top;
    }

    .row_container .image_button_container {
        display: inline-block;
    }

    #edit_links_container .field_label {
        width: 12em;
    }

    #bio_container .row_container .field_container {
        max-width: 35em;
    }


    #mug_shot {
        max-width: 65em;
        padding: 1em 1em 1em 0;
    }

    #mug_shot .template-download,
    #mug_shot .img_preview_container,
    #mug_shot .button_container {
        display: inline-block;
        vertical-align: top;
    }

    #mug_shot .img_preview_container {
        padding-right: 1em;
    }

    #mug_shot .row_container .arrow_container {
        display: inline-block;
    }

    #mug_shot .no_photo_section {
        display: none;
        vertical-align: top;
    }
    #mug_shot .has_photo_section {
        display: inline-block;
        vertical-align: top;
    }

    #mug_shot .has_photo_section .files > div {
        display: inline-block;
        vertical-align: top;
    }

    #mug_shot .template-upload .progress_buttons_container > div {
        display: inline-block;
        vertical-align: top;
    }

    #mug_shot .template-upload .progress_buttons_container .progress-striped {
        min-width: 20em;
    }

    .placeholder_torso {
        display: inline-block;
    }

}

#edit_links_container .field_container {
    overflow: hidden;
    text-overflow: ellipsis;
    white-space: nowrap;
    width: 24em;
}
#edit_links_container .field_label {
    width: 12em;
}

.doc_section {
    width: 36em;
}

.doc_section h4 {
    margin-bottom: 0.2em;
    margin-top: 1.4em;
}

.doc_section td,
.doc_section th {
    padding-right: 12px;
}

.doc_section table {
    margin: 0;
}

.doc_section,
#faq_page {
//    margin-left: -1em;
}

.doc_section h1,
#faq_page h1 {
    margin-top: 0;
}

.doc_section h5,
#faq_page h5 {
    padding: 4px 0 4px 0;
    margin: 0;
}

#todo_page {
    width: auto;
}

.editable-click, a.editable-click, a.editable-click:hover {
//    border-bottom: 1px dotted #999999;
    border-bottom: none;
}

.editable-empty, .editable-empty:hover, .editable-empty:focus {
    color: #999999;
    font-style: normal;
}

.editable-clear-x {
    right: 12px;
}

.sp-input-container sp-cf, .sp-input {
    background-color: #FFFFFF
}

.sp-replacer {
    border: 1px solid #666666;
    padding: 3px;
}

.sp-preview {
    border: 1px solid #333333;
    height: 15px;
    width: 20px;
}

.sp-dd {
    padding: 0;
}

/* bootstrap 2.3.2 for jquery-file-upload */
.fade {
  opacity: 0;
  -webkit-transition: opacity 0.15s linear;
  -moz-transition: opacity 0.15s linear;
  -o-transition: opacity 0.15s linear;
  transition: opacity 0.15s linear;
}

#intro_section {
    margin-left: auto;
    margin-right: auto;
    width: 300px;
}

/* temp stuff start \\\*/
.x_editable_textarea {
    width: 40em;
}

#viewport_info {
    padding: 1em;
    font-size: 8pt;
}

#FIXME_page [class*="col"] {
    border: 1px solid red;
}

/* temp stuff end /// */

#book_edit_section .input-sm {
    color: #333333;
    font-size: 14px;
    height: 1.8em;
    padding: 2px;
    min-width: 20em;
}

#book_edit_section .editableform .control-group {
    vertical-align: top;
}

#book_edit_section .editable-container.editable-inline {
    vertical-align: top;
}

#book_edit_section .book_publication_year_input,
#book_edit_section .book_reader_input,
#book_edit_section .book_number_input,
#book_edit_section .book_of_number_input {
    border: none;
    color: #333333;
    height: inherit;
    padding: 2px 0 0;
    transition: none;
}

#book_edit_section #of_number_container {
    display: none;
}

#book_edit_section #edit_links_container {
    vertical-align: middle;
}

#book_edit_section .book_description_input {
    border-color: #999999;
    color: #333333;
    transition: none;
    width: 28em;
}

#book_edit_section .field_info {
    display: inline;
}

#book_edit_section #row_container_number,
#book_edit_section #row_container_of_number {
    display: none;
}

@media screen and (max-width: 992px) {
    #book_edit_section .book_name_input {
        min-width: 20em;
    }
    #book_edit_section .field_container_description {
        max-width: 20em;
    }
    #book_edit_section .book_description_input {
        width: 24em;
    }
    #edit_links_container .field_container {
        line-height: 1.8em;
        vertical-align: middle;
        width: 20em;
    }
    #edit_links_container .field_label {
        line-height: 1.8em;
        vertical-align: middle;
        width: 12em;
    }
    #book_edit_section .row_container .field_container:not(.field_label) input:not(.sp-input) {
        min-width: 20em;
    }
}

#book_edit_section .field_container_description {
    line-height: 1.2em;
    padding: 2px 0;
    min-width: 28em;
}
@media screen and (max-width: 992px){
    #book_edit_section .field_container_description {
        min-width: 24em;
        max-width: 38em;
    }
}

#book_edit_section .field_container_reader {
    min-width: 3em;
}

#book_edit_section #book_reader_info {
    color: #666666;
    margin-top: 2px;
}

#book_edit_section .info_icon_container {
    font-size: 13px;
    margin: 0;
    padding: 0;
    padding-bottom: 0.6em;
}

#book_edit_section #description {
    color: #999999;
    font-size: 9pt;
}

#book_delete_section .instruction em {
    color: #8A6D3B;
    padding: 0 2px;
}

#profile_book_release_page .instruction em {
    color: #8A6D3B;
    padding: 0 2px;
}

#profile_book_release_page .panel-heading em {
    padding: 0 2px;
}

#profile_book_pages_page #add_files_info {
    color: #666666;
}

#profile_book_pages_page .info_icon_container {
    margin: 0;
    padding: 0 0 0.8em 0.8em;
}


.tooltip.in {
    opacity: 1;
    filter: alpha(opacity=100);
}

.tooltip-inner {
    color: #333333;
    background: #FFFFFF;
    border: solid 3px #999999;
    text-align: left;
    max-width: 60em;
    padding: 15px;
}

.tooltip.top .tooltip-arrow {
    bottom: 0;
    left: 50%;
    margin-left: -11px;
    margin-bottom: -5px;
    border-top-color: #999999;
    border-width: 10px 10px 0;
}

#help_section ul {
    display: table;
}

#help_section li {
    display: table-row;
}

#help_section span.table_cell {
    display: table-cell;
    padding-right: 0.4em;
}<|MERGE_RESOLUTION|>--- conflicted
+++ resolved
@@ -725,14 +725,9 @@
     font-size: 14pt;
 }
 
-<<<<<<< HEAD
-.grid_section .orderby_field_value.orderby_contributions {
-    color: #D04444;
-=======
 .grid_section .orderby_field_value.orderby_contributions,
 .grid_section .orderby_field_value.orderby_creators {
-    color: red;
->>>>>>> 7024493e
+    color: #D04444;
 }
 
 .grid_section .web2py_paginator {
