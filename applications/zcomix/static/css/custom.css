--- conflicted
+++ resolved
@@ -1518,23 +1518,17 @@
     margin-top: 1.4em;
 }
 
-<<<<<<< HEAD
+.doc_section td,
+.doc_section th {
+    padding-right: 12px;
+}
+
+.doc_section table {
+    margin: 0;
+}
+
 #faq_page h5 {
     padding: 4px 0 4px 0;
-    margin: 0;
-}
-
-#faq_page td, th,
-#goodwill_page td, th,
-#overview_page td, th {
-=======
-.doc_section td,
-.doc_section th {
->>>>>>> 690e7af6
-    padding-right: 12px;
-}
-
-.doc_section table {
     margin: 0;
 }
 
